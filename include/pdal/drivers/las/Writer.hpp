/******************************************************************************
* Copyright (c) 2011, Michael P. Gerlek (mpg@flaxen.com)
*
* All rights reserved.
*
* Redistribution and use in source and binary forms, with or without
* modification, are permitted provided that the following
* conditions are met:
*
*     * Redistributions of source code must retain the above copyright
*       notice, this list of conditions and the following disclaimer.
*     * Redistributions in binary form must reproduce the above copyright
*       notice, this list of conditions and the following disclaimer in
*       the documentation and/or other materials provided
*       with the distribution.
*     * Neither the name of Hobu, Inc. or Flaxen Geo Consulting nor the
*       names of its contributors may be used to endorse or promote
*       products derived from this software without specific prior
*       written permission.
*
* THIS SOFTWARE IS PROVIDED BY THE COPYRIGHT HOLDERS AND CONTRIBUTORS
* "AS IS" AND ANY EXPRESS OR IMPLIED WARRANTIES, INCLUDING, BUT NOT
* LIMITED TO, THE IMPLIED WARRANTIES OF MERCHANTABILITY AND FITNESS
* FOR A PARTICULAR PURPOSE ARE DISCLAIMED. IN NO EVENT SHALL THE
* COPYRIGHT OWNER OR CONTRIBUTORS BE LIABLE FOR ANY DIRECT, INDIRECT,
* INCIDENTAL, SPECIAL, EXEMPLARY, OR CONSEQUENTIAL DAMAGES (INCLUDING,
* BUT NOT LIMITED TO, PROCUREMENT OF SUBSTITUTE GOODS OR SERVICES; LOSS
* OF USE, DATA, OR PROFITS; OR BUSINESS INTERRUPTION) HOWEVER CAUSED
* AND ON ANY THEORY OF LIABILITY, WHETHER IN CONTRACT, STRICT LIABILITY,
* OR TORT (INCLUDING NEGLIGENCE OR OTHERWISE) ARISING IN ANY WAY OUT
* OF THE USE OF THIS SOFTWARE, EVEN IF ADVISED OF THE POSSIBILITY
* OF SUCH DAMAGE.
****************************************************************************/

#pragma once

#include <pdal/Writer.hpp>
#include <pdal/drivers/las/Header.hpp>
#include <pdal/drivers/las/SummaryData.hpp>
#include <pdal/drivers/las/ZipPoint.hpp>

namespace pdal
{
namespace drivers
{

namespace nitf
{
    class Writer;
}

namespace las
{

class GeotiffSupport;

struct VlrOptionInfo
{
    std::string m_name;
    std::string m_value;
    std::string m_userId;
    uint16_t m_recordId;
    std::string m_description;
};

class PDAL_DLL Writer : public pdal::Writer
{
    friend class nitf::Writer;
public:
    SET_STAGE_NAME("drivers.las.writer", "Las Writer")
    SET_STAGE_LINK("http://pdal.io/stages/drivers.las.writer.html")
    SET_STAGE_ENABLED(true)

<<<<<<< HEAD
    Writer(const Options&);
    Writer(const Options&, std::ostream *);
=======
    Writer() {};
    Writer(std::ostream*);
    virtual ~Writer();
>>>>>>> 47945da4

    static Options getDefaultOptions();

    void flush();

private:
    LasHeader m_lasHeader;
    boost::uint32_t m_numPointsWritten;
    SummaryData m_summaryData;
    std::unique_ptr<LASzipper> m_zipper;
    std::unique_ptr<ZipPoint> m_zipPoint;
    bool m_discardHighReturnNumbers;
    std::map<std::string, std::string> m_headerVals;
    std::vector<VlrOptionInfo> m_optionInfos;
    uint64_t m_streamOffset; // the first byte of the LAS file
    std::ostream *m_ostream;
    std::vector<VariableLengthRecord> m_vlrs;
    std::vector<ExtVariableLengthRecord> m_eVlrs;

    virtual void processOptions(const Options& options);
    virtual void ready(PointContextRef ctx);
    virtual void write(const PointBuffer& pointBuffer);
    virtual void done(PointContextRef ctx);
<<<<<<< HEAD

    void construct();
    void getHeaderOptions(const Options& options);
    void getVlrOptions(const Options& opts);
    template<typename T>
    T headerVal(const std::string& name);
    void fillHeader(PointContextRef ctx);
    void setVlrsFromMetadata();
    MetadataNode findVlrMetadata(MetadataNode node, uint16_t recordId,
=======
    bool m_headerInitialized;
    bool m_discardHighReturnNumbers;
    boost::uint64_t m_streamOffset; // the first byte of the LAS file
    MetadataNode findVlr(MetadataNode node, const std::string& recordId,
>>>>>>> 47945da4
        const std::string& userId);
    void setVlrsFromSpatialRef(const SpatialReference& srs);
    void readyCompression();
    void openCompression();
    void addVlr(const std::string& userId, uint16_t recordId,
        const std::string& description, std::vector<uint8_t>& data);
    bool addGeotiffVlr(GeotiffSupport& geotiff, uint16_t recordId,
        const std::string& description);
    bool addWktVlr(const SpatialReference& srs);

    Writer& operator=(const Writer&); // not implemented
    Writer(const Writer&); // not implemented
};

} // namespace las
} // namespace drivers
} // namespace pdal
<|MERGE_RESOLUTION|>--- conflicted
+++ resolved
@@ -71,14 +71,10 @@
     SET_STAGE_LINK("http://pdal.io/stages/drivers.las.writer.html")
     SET_STAGE_ENABLED(true)
 
-<<<<<<< HEAD
-    Writer(const Options&);
-    Writer(const Options&, std::ostream *);
-=======
-    Writer() {};
-    Writer(std::ostream*);
-    virtual ~Writer();
->>>>>>> 47945da4
+    Writer() : m_ostream(NULL)
+         { construct(); }
+    Writer(std::ostream *stream) : m_ostream(stream)
+        { construct(); }
 
     static Options getDefaultOptions();
 
@@ -102,7 +98,6 @@
     virtual void ready(PointContextRef ctx);
     virtual void write(const PointBuffer& pointBuffer);
     virtual void done(PointContextRef ctx);
-<<<<<<< HEAD
 
     void construct();
     void getHeaderOptions(const Options& options);
@@ -112,12 +107,6 @@
     void fillHeader(PointContextRef ctx);
     void setVlrsFromMetadata();
     MetadataNode findVlrMetadata(MetadataNode node, uint16_t recordId,
-=======
-    bool m_headerInitialized;
-    bool m_discardHighReturnNumbers;
-    boost::uint64_t m_streamOffset; // the first byte of the LAS file
-    MetadataNode findVlr(MetadataNode node, const std::string& recordId,
->>>>>>> 47945da4
         const std::string& userId);
     void setVlrsFromSpatialRef(const SpatialReference& srs);
     void readyCompression();
