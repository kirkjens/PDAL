--- conflicted
+++ resolved
@@ -184,19 +184,14 @@
 
 bool FauxReader::processOne(PointRef& point)
 {
-<<<<<<< HEAD
-    if (m_index >= m_count)
-        return false;
-
     double x;
     double y;
     double z;
+
+    if (m_index >= m_count)
+        return false;
+
     switch (m_mode)
-=======
-    const double numDeltas = (double)count - 1.0;
-    double delX(0), delY(0), delZ(0);
-    if (numDeltas)
->>>>>>> 04f6611b
     {
     case Random:
         x = Utils::random(m_minX, m_maxX);
@@ -245,7 +240,8 @@
     for (PointId idx = 0; idx < count; ++idx)
     {
         PointRef point = view->point(idx);
-        processOne(point);
+        if (!processOne(point));
+            break;
         if (m_cb)
             m_cb(*view, idx);
     }
