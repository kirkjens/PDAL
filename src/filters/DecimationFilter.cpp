/******************************************************************************
* Copyright (c) 2011, Michael P. Gerlek (mpg@flaxen.com)
*
* All rights reserved.
*
* Redistribution and use in source and binary forms, with or without
* modification, are permitted provided that the following
* conditions are met:
*
*     * Redistributions of source code must retain the above copyright
*       notice, this list of conditions and the following disclaimer.
*     * Redistributions in binary form must reproduce the above copyright
*       notice, this list of conditions and the following disclaimer in
*       the documentation and/or other materials provided
*       with the distribution.
*     * Neither the name of Hobu, Inc. or Flaxen Geo Consulting nor the
*       names of its contributors may be used to endorse or promote
*       products derived from this software without specific prior
*       written permission.
*
* THIS SOFTWARE IS PROVIDED BY THE COPYRIGHT HOLDERS AND CONTRIBUTORS
* "AS IS" AND ANY EXPRESS OR IMPLIED WARRANTIES, INCLUDING, BUT NOT
* LIMITED TO, THE IMPLIED WARRANTIES OF MERCHANTABILITY AND FITNESS
* FOR A PARTICULAR PURPOSE ARE DISCLAIMED. IN NO EVENT SHALL THE
* COPYRIGHT OWNER OR CONTRIBUTORS BE LIABLE FOR ANY DIRECT, INDIRECT,
* INCIDENTAL, SPECIAL, EXEMPLARY, OR CONSEQUENTIAL DAMAGES (INCLUDING,
* BUT NOT LIMITED TO, PROCUREMENT OF SUBSTITUTE GOODS OR SERVICES; LOSS
* OF USE, DATA, OR PROFITS; OR BUSINESS INTERRUPTION) HOWEVER CAUSED
* AND ON ANY THEORY OF LIABILITY, WHETHER IN CONTRACT, STRICT LIABILITY,
* OR TORT (INCLUDING NEGLIGENCE OR OTHERWISE) ARISING IN ANY WAY OUT
* OF THE USE OF THIS SOFTWARE, EVEN IF ADVISED OF THE POSSIBILITY
* OF SUCH DAMAGE.
****************************************************************************/

#include <libpc/filters/DecimationFilter.hpp>

namespace libpc { namespace filters {


DecimationFilter::DecimationFilter(Stage& prevStage, int step)
    : Filter(prevStage)
    , m_step(step)
{
    Header& header = getHeader();
    header.setNumPoints( header.getNumPoints() / step );

    return;
}


const std::string& DecimationFilter::getName() const
{
    static std::string name("Decimation Filter");
    return name;
}


void DecimationFilter::seekToPoint(boost::uint64_t pointNum)
{
    m_prevStage.seekToPoint(pointNum);
}


boost::uint32_t DecimationFilter::readBuffer(PointData& dstData, const Bounds<double>& bounds)
{
    // naive implementation: read a buffer N times larger, then pull out what we need
<<<<<<< HEAD
    PointData srcData(dstData.getSchemaLayout(), dstData.getNumPoints() * m_step);
    boost::uint32_t numSrcPointsRead = m_prevStage.read(srcData, bounds);
=======
    PointData srcData(dstData.getSchemaLayout(), dstData.getCapacity() * m_step);
    boost::uint32_t numSrcPointsRead = m_prevStage.read(srcData);
>>>>>>> e26ba05a

    boost::uint32_t numPoints = dstData.getCapacity();
    
    boost::uint32_t srcIndex = 0;
    boost::uint32_t dstIndex = 0;
    for (dstIndex=0; dstIndex<numPoints; dstIndex++)
    {
        dstData.copyPointFast(dstIndex, srcIndex, srcData);
        dstData.setNumPoints(dstIndex+1);
        srcIndex += m_step;
        if (srcIndex > numSrcPointsRead) break;
    }

    return dstIndex;
}

} } // namespaces<|MERGE_RESOLUTION|>--- conflicted
+++ resolved
@@ -64,13 +64,8 @@
 boost::uint32_t DecimationFilter::readBuffer(PointData& dstData, const Bounds<double>& bounds)
 {
     // naive implementation: read a buffer N times larger, then pull out what we need
-<<<<<<< HEAD
-    PointData srcData(dstData.getSchemaLayout(), dstData.getNumPoints() * m_step);
+    PointData srcData(dstData.getSchemaLayout(), dstData.getCapacity() * m_step);
     boost::uint32_t numSrcPointsRead = m_prevStage.read(srcData, bounds);
-=======
-    PointData srcData(dstData.getSchemaLayout(), dstData.getCapacity() * m_step);
-    boost::uint32_t numSrcPointsRead = m_prevStage.read(srcData);
->>>>>>> e26ba05a
 
     boost::uint32_t numPoints = dstData.getCapacity();
     
