--- conflicted
+++ resolved
@@ -49,16 +49,6 @@
 #include <pdal/gitsha.h>
 #include <pdal/drivers/las/VariableLengthRecord.hpp>
 
-
-namespace
-{
-    const std::string FILE_SIGNATURE("LASF");
-    const std::string SYSTEM_IDENTIFIER("PDAL");
-    const size_t LEGACY_RETURN_COUNT = 5;
-    const size_t RETURN_COUNT = 15;
-}
-
-
 namespace pdal
 {
 namespace drivers
@@ -73,14 +63,11 @@
 class PDAL_DLL LasHeader
 {
 public:
-<<<<<<< HEAD
-=======
     static const size_t LEGACY_RETURN_COUNT = 5;
     static const size_t RETURN_COUNT = 15;
     static const std::string FILE_SIGNATURE;
     static const std::string SYSTEM_IDENTIFIER;
 
->>>>>>> b251ed1f
     LasHeader();
 
     /// Get ASPRS LAS file signature.
@@ -249,23 +236,13 @@
     /// Get total number of point records stored in the LAS file.
     uint64_t pointCount() const
         { return m_pointCount; }
-<<<<<<< HEAD
-
+    //
     /// Set values point count by return number.
     /// \param index - Return number.
     /// \param v - Point count for return number.
     void setPointCountByReturn(std::size_t index, uint64_t v)
         { m_pointCountByReturn[index] = v; }
 
-=======
-
-    /// Set values point count by return number.
-    /// \param index - Return number.
-    /// \param v - Point count for return number.
-    void setPointCountByReturn(std::size_t index, uint64_t v)
-        { m_pointCountByReturn[index] = v; }
-
->>>>>>> b251ed1f
     /// Get the point count by return number.
     /// \param index - Return number.
     /// \return - Point count.
